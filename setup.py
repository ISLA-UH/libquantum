from setuptools import setup, find_packages

with open("requirements.txt", "r") as requirements_file:
    requirements = list(map(lambda line: line.strip(), requirements_file.readlines()))
    requirements = list(filter(lambda line: (not line.startswith("#")) and len(line) > 0, requirements))

setup(name="libquantum",
<<<<<<< HEAD
      version="1.4.0",
=======
      version="1.4.1",
>>>>>>> 58c8006f
      url='https://github.com/RedVoxInc/libquantum',
      license='Apache',
      author='RedVox',
      author_email='dev@redvoxsound.com',
      description='Library for implementing standardized time-frequency representations.',
      packages=find_packages(include=[
          "libquantum",
          "libquantum.plot_templates",
      ],
          exclude=['tests']),
      long_description_content_type='text/markdown',
      long_description=open('README.md').read(),
      install_requires=requirements,
<<<<<<< HEAD
      python_requires=">=3.8")
=======
      python_requires=">=3.8, <3.10")
>>>>>>> 58c8006f
<|MERGE_RESOLUTION|>--- conflicted
+++ resolved
@@ -5,11 +5,7 @@
     requirements = list(filter(lambda line: (not line.startswith("#")) and len(line) > 0, requirements))
 
 setup(name="libquantum",
-<<<<<<< HEAD
-      version="1.4.0",
-=======
       version="1.4.1",
->>>>>>> 58c8006f
       url='https://github.com/RedVoxInc/libquantum',
       license='Apache',
       author='RedVox',
@@ -23,8 +19,4 @@
       long_description_content_type='text/markdown',
       long_description=open('README.md').read(),
       install_requires=requirements,
-<<<<<<< HEAD
-      python_requires=">=3.8")
-=======
-      python_requires=">=3.8, <3.10")
->>>>>>> 58c8006f
+      python_requires=">=3.8")